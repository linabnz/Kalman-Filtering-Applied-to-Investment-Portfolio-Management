import numpy as np
import json
from utils.download_jse_data import download_jse_data
import os
import pandas as pd
from utils.data_loader import split_data
from utils.statistical_tests import find_cointegrated_pairs
from scripts_for_main.simplecointegration import run_simple_cointegration
from scripts_for_main.partialcointegration import run_partial_cointegration
from scripts_for_main.partialcointegration_structuralbreaks import (
    run_partial_cointegration_with_structural_breaks,
)
from models.cointegrationModel import CointegrationModel, PartialCointegrationModel
from strategies.cointegrationTrader import (
    SimpleCointegrationTrader,
    PartialCointegrationTrader,
)
from models.structuralbreaksdetector import StructuralBreakDetector

if __name__ == "__main__":
    print("Lancement du téléchargement des données JSE...")
    data_file = "data/jse_stocks.csv"
    sectors_file = "data/jse_sectors.csv"

    if os.path.exists(data_file):
        print("Les données existent déjà. Chargement des données...")
        prices = pd.read_csv(data_file, index_col=0, parse_dates=True)
        sectors = pd.read_csv(sectors_file, index_col=0)
        print("Données chargées avec succès.")
    else:
        prices, sectors = download_jse_data(
            start_date="2000-01-01",
            end_date="2025-05-01",
            min_history_years=3,  # Aujourd'hui
        )
    print("\nTéléchargement terminé!")
    print("\nAperçu des prix téléchargés:")
    print(prices.head())

    print("\nInformations sur les données:")
    print(f"Période: du {prices.index[0]} au {prices.index[-1]}")
    print(f"Nombre de jours de trading: {len(prices)}")
    print(f"Nombre d'actions: {prices.shape[1]}")

    if sectors is not None:
        sector_counts = {}
        for sector in sectors.values.flatten():
            sector_counts[sector] = sector_counts.get(sector, 0) + 1

        print("\nDistribution par secteur:")
        for sector, count in sector_counts.items():
            print(f"- {sector}: {count} actions")

    print("\n Séparation des données en jeu de formation et de trading")
    train_data, test_data = split_data(prices, train_ratio=0.7)

    print(f"Jeu de formation: {train_data.shape}")
    print(f"Jeu de test: {test_data.shape}")

    print("\nSélection des paires co-intégrées")
    print("\nRecherche de paires co-intégrées (cela peut prendre quelques minutes)...")
    cointegrated_pairs = find_cointegrated_pairs(train_data, significance_level=0.05)
    print(
        f"Trouvé {len(cointegrated_pairs)} paires co-intégrées sur toute la période disponible"
    )

    print("STRATEGIE 1 : CO-INTEGRATION TRADING SIMPLE SUR LES PAIRES CO-INTEGRÉES")
    model = CointegrationModel(significance_level=0.05)
    trader = SimpleCointegrationTrader(
        model,
        entry_threshold=1.25,
        stop_loss=0.05,
        profit_target=0.05,
        rolling_window=60,
    )
    run_simple_cointegration(cointegrated_pairs, trader, test_data, model, sectors)

    print("STRATEGIE 2 : CO-INTEGRATION PARTIELLE SUR LES PAIRES CO-INTEGRÉES")
    model = PartialCointegrationModel(significance_level=0.05)
    trader = PartialCointegrationTrader(
        model,
        entry_threshold=1.25,
        stop_loss=0.05,
        profit_target=0.05,
        rolling_window=60,
        kalman_gain=0.7,
    )

    run_partial_cointegration(cointegrated_pairs, trader, test_data, model, sectors)

    print(
        "STRATEGIE 3 : CO-INTEGRATION PARTIELLE AVEC PREDICTION DE BREAKS STRUCTURELS"
    )
    run_partial_cointegration_with_structural_breaks(
        cointegrated_pairs,
        train_data,
        test_data,
        input_length=90,
        sectors=sectors,
    )

<<<<<<< HEAD
    print("\nSTRATEGIE 4 : Q-LEARNING")
    print("\n==================== RL Reporting Module ====================")
    print(" Module : Deep Q-Learning on Co-integrated Stock Pairs")
    print(" Training: 100 Episodes")
    print(" Purpose : Visual summary of learning progression")
    print("============================================================\n")

    # Load rewards data
    with open(
        r"data\rewards_by_pair.json",
        "r",
    ) as f:
        rewards_by_pair = json.load(f)

    #  Rolling average plot
    plt.figure(figsize=(12, 6))
    window = 10
    for pair, rewards in rewards_by_pair.items():
        rewards_series = pd.Series(rewards)
        smooth = rewards_series.rolling(window=window).mean()
        plt.plot(smooth, label=pair)

    plt.title("Smoothed Reward Progression (Rolling Avg 10 episodes)", fontsize=14)
    plt.xlabel("Episode", fontsize=12)
    plt.ylabel("Smoothed Reward", fontsize=12)
    plt.legend(title="Pairs", loc="upper left")
    plt.grid(alpha=0.3)
    plt.tight_layout()
    plt.savefig("rolling_rewards.png")
    plt.show()

    #  Final reward comparison
    final_rewards = {pair: rewards[-1] for pair, rewards in rewards_by_pair.items()}
    plt.figure(figsize=(10, 5))
    plt.bar(final_rewards.keys(), final_rewards.values(), color="lightgreen")
    plt.title("Final Total Reward at Episode 100", fontsize=14)
    plt.ylabel("Final Reward", fontsize=12)
    plt.xlabel("Pairs", fontsize=12)
    plt.axhline(0, color="gray", linestyle="--", linewidth=1)
    plt.grid(axis="y", alpha=0.3)
    plt.tight_layout()
    plt.savefig("final_rewards_bar.png")
    plt.show()

    #  Summary table
    summary_data = []
    for pair, rewards in rewards_by_pair.items():
        start = rewards[0]
        end = rewards[-1]
        gain = end - start
        summary_data.append(
            {
                "Pair": pair,
                "Start Reward": round(start, 2),
                "End Reward": round(end, 2),
                "Total Gain": round(gain, 2),
            }
        )

    summary_df = pd.DataFrame(summary_data)
    summary_df = summary_df.sort_values(by="Total Gain", ascending=False)
    summary_df.to_csv("reward_summary.csv", index=False)

    print(" Generated:")
    print(" - rolling_rewards.png")
    print(" - final_rewards_bar.png")
    print(" - reward_summary.csv")
    print("Use these in your report or presentation.")
=======


print("="*60)
print(" Q-LEARNING STRATEGY: TRAINING AND EVALUATION".center(60))
print("="*60)


def afficher_resultats_qlearning(json_path=r"C:\Users\lbenzemma\Desktop\Projets Master2 MOSEF\Kalman-Filtering-Applied-to-Investment-Portfolio-Management-1\rewards_by_pair.json"):
    print("\n" + "="*60)
    print(" RÉSULTATS Q-LEARNING PAR PAIRE 100 episodes".center(60))
    print("="*60)

    # Charger les rewards depuis le fichier
    with open(json_path, "r") as f:
        rewards_data = json.load(f)

    # Afficher les résultats par paire
    for pair, rewards in rewards_data.items():
        rewards = np.array(rewards)
        total_reward = np.sum(rewards)
        average_reward = np.mean(rewards)
        final_reward = rewards[-1]

        print(f"\n🔹 Résultats pour la paire : {pair}")
        print(f"    -  Reward total : {total_reward:.2f}")
        print(f"    -  Moyenne : {average_reward:.2f}")
        print(f"    -  Dernier reward : {final_reward:.2f}")

        for i in range(0, len(rewards), 20):
            batch = rewards[i:i+20]
            batch_mean = np.mean(batch)
            print(f"       Batch {i//20 + 1} (épisodes {i}-{i+len(batch)-1}) : Moyenne = {batch_mean:.2f}")

afficher_resultats_qlearning()
>>>>>>> 3f5ffcd8
<|MERGE_RESOLUTION|>--- conflicted
+++ resolved
@@ -99,7 +99,6 @@
         sectors=sectors,
     )
 
-<<<<<<< HEAD
     print("\nSTRATEGIE 4 : Q-LEARNING")
     print("\n==================== RL Reporting Module ====================")
     print(" Module : Deep Q-Learning on Co-integrated Stock Pairs")
@@ -167,40 +166,4 @@
     print(" - rolling_rewards.png")
     print(" - final_rewards_bar.png")
     print(" - reward_summary.csv")
-    print("Use these in your report or presentation.")
-=======
-
-
-print("="*60)
-print(" Q-LEARNING STRATEGY: TRAINING AND EVALUATION".center(60))
-print("="*60)
-
-
-def afficher_resultats_qlearning(json_path=r"C:\Users\lbenzemma\Desktop\Projets Master2 MOSEF\Kalman-Filtering-Applied-to-Investment-Portfolio-Management-1\rewards_by_pair.json"):
-    print("\n" + "="*60)
-    print(" RÉSULTATS Q-LEARNING PAR PAIRE 100 episodes".center(60))
-    print("="*60)
-
-    # Charger les rewards depuis le fichier
-    with open(json_path, "r") as f:
-        rewards_data = json.load(f)
-
-    # Afficher les résultats par paire
-    for pair, rewards in rewards_data.items():
-        rewards = np.array(rewards)
-        total_reward = np.sum(rewards)
-        average_reward = np.mean(rewards)
-        final_reward = rewards[-1]
-
-        print(f"\n🔹 Résultats pour la paire : {pair}")
-        print(f"    -  Reward total : {total_reward:.2f}")
-        print(f"    -  Moyenne : {average_reward:.2f}")
-        print(f"    -  Dernier reward : {final_reward:.2f}")
-
-        for i in range(0, len(rewards), 20):
-            batch = rewards[i:i+20]
-            batch_mean = np.mean(batch)
-            print(f"       Batch {i//20 + 1} (épisodes {i}-{i+len(batch)-1}) : Moyenne = {batch_mean:.2f}")
-
-afficher_resultats_qlearning()
->>>>>>> 3f5ffcd8
+    print("Use these in your report or presentation.")